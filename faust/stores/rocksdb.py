--- conflicted
+++ resolved
@@ -193,14 +193,10 @@
         for partition, batch in batches.items():
             self._db_for_partition(partition).write(batch)
 
-<<<<<<< HEAD
-    def _set(self, key: bytes, value: Optional[bytes]) -> None:
-=======
         for tp, offset in tp_offsets.items():
             self.set_persisted_offset(tp, offset)
 
-    def _set(self, key: bytes, value: bytes) -> None:
->>>>>>> 1d09090e
+    def _set(self, key: bytes, value: Optional[bytes]) -> None:
         event = current_event()
         assert event is not None
         partition = event.message.partition
